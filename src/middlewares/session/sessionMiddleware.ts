import express from 'express';
import session from 'express-session';
import crypto from 'crypto';
import { createClient } from 'redis';
import connectRedis from 'connect-redis';
import logger from '../../utils/logger/logger';

// connect-redis v6.1.3 방식
const RedisStore = connectRedis(session);

// Redis 클라이언트 생성 (index.ts와 동일하게)
const redisClient = createClient({
  url: process.env.REDIS_URL || 'redis://localhost:6379',
<<<<<<< HEAD
  socket: {
    connectTimeout: 10000, // 10초
    reconnectStrategy: (retries) => {
      if (retries > 10) {
        logger.info('❌ Redis reconnection failed after 10 attempts (session)');
        return new Error('Redis reconnection limit exceeded');
      }
      // Exponential backoff: 2^retries * 100ms, max 3 seconds
      const delay = Math.min(Math.pow(2, retries) * 100, 3000);
      logger.info(
        `🔄 Redis reconnecting in ${delay}ms (attempt ${retries + 1}) (session)`,
      );
      return delay;
    },
  },
=======
  legacyMode: true, // 중요!
>>>>>>> 40d866ec
});

// Redis 이벤트 핸들링 (에러 필터링)
redisClient.on('connect', () => logger.info('✅ Redis connected (session)'));
redisClient.on('error', (err) => {
  // 종료 과정에서 발생하는 에러는 무시
  if (
    err.message?.includes('Disconnects client') ||
    err.message?.includes('destroy')
  ) {
    return;
  }
  logger.info('❌ Redis Error (session):', err);
});

// Redis 연결
redisClient.connect().catch(logger.error);

export const sessionMiddleware = (app: express.Application) => {
  app.use(
    session({
      store: new RedisStore({ client: redisClient }),
      secret:
        process.env.SESSION_SECRET || crypto.randomBytes(64).toString('hex'),
      resave: false,
      saveUninitialized: false,
      cookie: {
        secure: process.env.NODE_ENV === 'production',
        httpOnly: true,
        maxAge: 1000 * 60 * 60 * 24, // 1일
      },
    }),
  );
};

// Redis 클라이언트를 다른 모듈에서 사용할 수 있도록 export
export { redisClient };

// 우아한 종료를 위한 disconnect 함수
export const disconnectRedis = async (): Promise<void> => {
  try {
    if (redisClient?.isOpen) {
      await redisClient.disconnect();
    }
    logger.info('✅ Redis disconnected (session)');
  } catch (error) {
    logger.info('✅ Redis disconnected (session)');
  }
};<|MERGE_RESOLUTION|>--- conflicted
+++ resolved
@@ -11,25 +11,7 @@
 // Redis 클라이언트 생성 (index.ts와 동일하게)
 const redisClient = createClient({
   url: process.env.REDIS_URL || 'redis://localhost:6379',
-<<<<<<< HEAD
-  socket: {
-    connectTimeout: 10000, // 10초
-    reconnectStrategy: (retries) => {
-      if (retries > 10) {
-        logger.info('❌ Redis reconnection failed after 10 attempts (session)');
-        return new Error('Redis reconnection limit exceeded');
-      }
-      // Exponential backoff: 2^retries * 100ms, max 3 seconds
-      const delay = Math.min(Math.pow(2, retries) * 100, 3000);
-      logger.info(
-        `🔄 Redis reconnecting in ${delay}ms (attempt ${retries + 1}) (session)`,
-      );
-      return delay;
-    },
-  },
-=======
   legacyMode: true, // 중요!
->>>>>>> 40d866ec
 });
 
 // Redis 이벤트 핸들링 (에러 필터링)
