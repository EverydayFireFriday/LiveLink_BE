--- conflicted
+++ resolved
@@ -22,7 +22,7 @@
 
     steps:
       - name: Checkout code
-        uses: actions/checkout@v6
+        uses: actions/checkout@v5
 
       - name: Set up Docker Buildx
         uses: docker/setup-buildx-action@v3
@@ -69,134 +69,12 @@
           name: deployment-info
           path: deployment-info.txt
 
-<<<<<<< HEAD
-  deploy-production:
-    name: Deploy to Production
-    needs: build-and-push
-    runs-on: ubuntu-latest
-    if: github.ref == 'refs/heads/main'
-    environment:
-      name: production
-      url: https://api.stagelives.com
-
-    steps:
-      - name: Checkout code
-        uses: actions/checkout@v6
-
-      - name: Download deployment artifact
-        uses: actions/download-artifact@v6
-        with:
-          name: deployment-info
-
-      - name: Display deployment info
-        run: cat deployment-info.txt
-
-      - name: Validate Production Secrets
-        run: |
-          if [ -z "${{ secrets.PROD_SERVER_HOST }}" ]; then
-            echo "::error::PROD_SERVER_HOST secret is not set"
-            exit 1
-          fi
-          if [ -z "${{ secrets.PROD_SERVER_USERNAME }}" ]; then
-            echo "::error::PROD_SERVER_USERNAME secret is not set"
-            exit 1
-          fi
-          if [ -z "${{ secrets.PROD_SSH_PRIVATE_KEY }}" ]; then
-            echo "::error::PROD_SSH_PRIVATE_KEY secret is not set"
-            exit 1
-          fi
-          echo "✅ All required secrets are configured"
-
-      - name: Deploy to Production Server
-        uses: appleboy/ssh-action@v1.2.4
-        with:
-          host: ${{ secrets.PROD_SERVER_HOST }}
-          username: ${{ secrets.PROD_SERVER_USERNAME }}
-          key: ${{ secrets.PROD_SSH_PRIVATE_KEY }}
-          port: ${{ secrets.PROD_SERVER_PORT || 22 }}
-          script: |
-            cd ${{ secrets.PROD_DEPLOY_PATH || '/var/www/livelink-backend' }}
-
-            # Run production deployment script
-            ./scripts/deploy-production.sh
-
-            # Verify deployment
-            echo "✅ Production deployment completed"
-
-      - name: Notify Deployment Success
-        run: |
-          echo "✅ PRODUCTION deployment completed successfully"
-=======
       - name: Summary
         run: |
-          echo "✅ Docker image built and pushed successfully"
->>>>>>> f0431f47
+          echo ":white_check_mark: Docker image built and pushed successfully"
           echo "Image: ${{ env.REGISTRY }}/${{ env.IMAGE_NAME }}"
           echo "Tags: ${{ steps.meta.outputs.tags }}"
           echo "Branch: ${{ github.ref_name }}"
           echo "Commit: ${{ github.sha }}"
-<<<<<<< HEAD
-
-  deploy-staging:
-    name: Deploy to Staging
-    needs: build-and-push
-    runs-on: ubuntu-latest
-    if: github.ref == 'refs/heads/develop'
-    environment:
-      name: staging
-      url: https://test-api.stagelives.com
-
-    steps:
-      - name: Checkout code
-        uses: actions/checkout@v6
-
-      - name: Download deployment artifact
-        uses: actions/download-artifact@v6
-        with:
-          name: deployment-info
-
-      - name: Display deployment info
-        run: cat deployment-info.txt
-
-      - name: Validate Staging Secrets
-        run: |
-          if [ -z "${{ secrets.STAGING_SERVER_HOST }}" ]; then
-            echo "::error::STAGING_SERVER_HOST secret is not set"
-            exit 1
-          fi
-          if [ -z "${{ secrets.STAGING_SERVER_USERNAME }}" ]; then
-            echo "::error::STAGING_SERVER_USERNAME secret is not set"
-            exit 1
-          fi
-          if [ -z "${{ secrets.STAGING_SSH_PRIVATE_KEY }}" ]; then
-            echo "::error::STAGING_SSH_PRIVATE_KEY secret is not set"
-            exit 1
-          fi
-          echo "✅ All required secrets are configured"
-
-      - name: Deploy to Staging Server
-        uses: appleboy/ssh-action@v1.2.4
-        with:
-          host: ${{ secrets.STAGING_SERVER_HOST }}
-          username: ${{ secrets.STAGING_SERVER_USERNAME }}
-          key: ${{ secrets.STAGING_SSH_PRIVATE_KEY }}
-          port: ${{ secrets.STAGING_SERVER_PORT || 22 }}
-          script: |
-            cd ${{ secrets.STAGING_DEPLOY_PATH || '/var/www/livelink-backend-staging' }}
-
-            # Run develop deployment script
-            ./scripts/deploy-develop.sh
-
-            # Verify deployment
-            echo "✅ Staging deployment completed"
-
-      - name: Notify Deployment Success
-        run: |
-          echo "✅ STAGING deployment completed successfully"
-          echo "Image: ${{ env.REGISTRY }}/${{ env.IMAGE_NAME }}"
-          echo "Branch: develop"
-          echo "Commit: ${{ github.sha }}"
-=======
           echo ""
-          echo "📦 Deployment artifact uploaded. Manual deployment required."
->>>>>>> f0431f47
+          echo ":package: Deployment artifact uploaded. Manual deployment required."